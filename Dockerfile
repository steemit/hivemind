FROM phusion/baseimage:0.9.19


ENV ENVIRONMENT DEV
ENV LOG_LEVEL INFO
ENV LANG en_US.UTF-8
ENV LC_ALL en_US.UTF-8
<<<<<<< HEAD
ENV PIPENV_VENV_IN_PROJECT 1
=======
ARG SOURCE_COMMIT
ENV SOURCE_COMMIT ${SOURCE_COMMIT}
ARG DOCKER_TAG
ENV DOCKER_TAG ${DOCKER_TAG}

>>>>>>> a8bac6d7
ENV APP_ROOT /app
ENV WSGI_APP ${APP_ROOT}/hive/server/serve.py
ENV HTTP_SERVER_PORT 8080

RUN \
    apt-get update && \
    apt-get install -y \
        build-essential \
        daemontools \
        libffi-dev \
        libmysqlclient-dev \
        libssl-dev \
        make \
        python3 \
        python3-dev \
        python3-pip \
        libxml2-dev \
        libxslt-dev \
        runit \
        libpcre3 \
        libpcre3-dev

RUN \
    pip3 install --upgrade pip setuptools

ADD . /app

RUN \
    mv /app/service/* /etc/service && \
    chmod +x /etc/service/*/run

WORKDIR /app

RUN \
    pip3 install . && \
    apt-get remove -y \
        build-essential \
        libffi-dev \
        libssl-dev && \
    apt-get autoremove -y && \
    rm -rf \
        /root/.cache \
        /var/lib/apt/lists/* \
        /tmp/* \
        /var/tmp/* \
        /var/cache/* \
        /usr/include \
        /usr/local/include

EXPOSE ${HTTP_SERVER_PORT}<|MERGE_RESOLUTION|>--- conflicted
+++ resolved
@@ -5,15 +5,12 @@
 ENV LOG_LEVEL INFO
 ENV LANG en_US.UTF-8
 ENV LC_ALL en_US.UTF-8
-<<<<<<< HEAD
 ENV PIPENV_VENV_IN_PROJECT 1
-=======
 ARG SOURCE_COMMIT
 ENV SOURCE_COMMIT ${SOURCE_COMMIT}
 ARG DOCKER_TAG
 ENV DOCKER_TAG ${DOCKER_TAG}
 
->>>>>>> a8bac6d7
 ENV APP_ROOT /app
 ENV WSGI_APP ${APP_ROOT}/hive/server/serve.py
 ENV HTTP_SERVER_PORT 8080
