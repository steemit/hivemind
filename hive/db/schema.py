import logging
import os

import sqlalchemy as sa
<<<<<<< HEAD
from sqlalchemy.dialects.mysql import (
    CHAR, SMALLINT, TINYINT,
    TINYTEXT, MEDIUMTEXT, DOUBLE,
    BOOLEAN
)
=======
from sqlalchemy.sql import text as sql_text
from sqlalchemy.types import SMALLINT
from sqlalchemy.types import CHAR
from sqlalchemy.types import VARCHAR
from sqlalchemy.types import TEXT
from sqlalchemy.types import BOOLEAN
from sqlalchemy.dialects.postgresql import DOUBLE_PRECISION

>>>>>>> 4c658fe7

metadata = sa.MetaData()

hive_blocks = sa.Table(
    'hive_blocks', metadata,
    sa.Column('num', sa.Integer, primary_key=True, autoincrement=False),
    sa.Column('hash', CHAR(40, ascii=True), nullable=False),
    sa.Column('prev', CHAR(40, ascii=True)),
    sa.Column('txs', SMALLINT(unsigned=True), server_default='0', nullable=False),
    sa.Column('created_at', sa.DateTime, nullable=False),
    sa.UniqueConstraint('hash', name='hive_blocks_ux1'),
    sa.ForeignKeyConstraint(['prev'], ['hive_blocks.hash'], name='hive_blocks_fk1'),
    mysql_engine='InnoDB',
    mysql_default_charset='utf8mb4'
)

hive_accounts = sa.Table(
    'hive_accounts', metadata,
    sa.Column('id', sa.Integer, primary_key=True),
    sa.Column('name', CHAR(16, ascii=True), nullable=False),
    sa.Column('created_at', sa.DateTime, nullable=False),
    #sa.Column('block_num', sa.Integer, nullable=False),
    sa.Column('reputation', sa.Float, nullable=False, server_default='25'),
    sa.Column('display_name', sa.String(20)),
    sa.Column('about', sa.String(160)),
    sa.Column('location', sa.String(30)),
    sa.Column('website', sa.String(100)),
    sa.Column('profile_image', sa.String(1024), nullable=False, server_default=''),
    sa.Column('cover_image', sa.String(1024), nullable=False, server_default=''),
    sa.Column('proxy', CHAR(16, ascii=True), nullable=False, server_default=''),
    sa.Column('post_count', sa.Integer, nullable=False, server_default='0'),
    sa.Column('followers', sa.Integer, nullable=False, server_default='0'),
    sa.Column('following', sa.Integer, nullable=False, server_default='0'),
    sa.Column('proxy_weight', DOUBLE, nullable=False, server_default='0'),
    sa.Column('vote_weight', DOUBLE, nullable=False, server_default='0'),
    sa.Column('kb_used', sa.Integer, nullable=False, server_default='0'),
    sa.Column('rank', sa.Integer, nullable=False, server_default='0'),
    sa.Column('active_at', sa.DateTime, nullable=False, server_default='1970-01-01 00:00:00'),
    sa.Column('cached_at', sa.DateTime, nullable=False, server_default='1970-01-01 00:00:00'),
    sa.UniqueConstraint('name', name='hive_accounts_ux1'),
    mysql_engine='InnoDB',
    mysql_default_charset='utf8mb4'
)

hive_posts = sa.Table(
    'hive_posts', metadata,
    sa.Column('id', sa.Integer, primary_key=True),
    sa.Column('parent_id', sa.Integer),
    sa.Column('author', CHAR(16, ascii=True), nullable=False),
    sa.Column('permlink', CHAR(255, ascii=True), nullable=False),
    sa.Column('community', CHAR(16, ascii=True), nullable=False),
    sa.Column('category', CHAR(255, ascii=True), nullable=False),
    sa.Column('depth', SMALLINT(unsigned=True), nullable=False),
    sa.Column('created_at', sa.DateTime, nullable=False),
    sa.Column('is_deleted', BOOLEAN, nullable=False, server_default='0'),
    sa.Column('is_pinned', BOOLEAN, nullable=False, server_default='0'),
    sa.Column('is_muted', BOOLEAN, nullable=False, server_default='0'),
    sa.Column('is_valid', BOOLEAN, nullable=False, server_default='1'),
    sa.ForeignKeyConstraint(['author'], ['hive_accounts.name'], name='hive_posts_fk1'),
    sa.ForeignKeyConstraint(['community'], ['hive_accounts.name'], name='hive_posts_fk2'),
    sa.ForeignKeyConstraint(['parent_id'], ['hive_posts.id'], name='hive_posts_fk3'),
    sa.UniqueConstraint('author', 'permlink', name='hive_posts_ux1'),
    sa.Index('hive_posts_ix1', 'parent_id'),
    sa.Index('hive_posts_ix2', 'is_deleted', 'depth'),
    sa.Index('hive_posts_ix3', 'created_at', 'author'),
    mysql_engine='InnoDB',
    mysql_default_charset='utf8mb4'
)

#hive_tags = sa.Table(
#    'hive_tags', metadata,
#    sa.Column('id', sa.Integer, primary_key=True),
#    sa.Column('name', CHAR(64), nullable=False),
#    sa.UniqueConstraint('name', name='hive_tags_ux1'),
#    mysql_engine='InnoDB',
#    mysql_default_charset='utf8mb4'
#)

hive_post_tags = sa.Table(
    'hive_post_tags', metadata,
    sa.Column('post_id', sa.Integer),
    sa.Column('tag', sa.String(32), nullable=False),
    sa.UniqueConstraint('tag', 'post_id', name='hive_post_tags_ux1'),
    sa.Index('hive_post_tags_ix1', 'post_id'),
    mysql_engine='InnoDB',
    mysql_default_charset='utf8mb4'
)

hive_follows = sa.Table(
    'hive_follows', metadata,
<<<<<<< HEAD
    sa.Column('follower', CHAR(16, ascii=True), nullable=False),
    sa.Column('following', CHAR(16, ascii=True), nullable=False),
    sa.Column('state', TINYINT(1), nullable=False, server_default='1'),
=======
    sa.Column('follower', sa.Integer, nullable=False),
    sa.Column('following', sa.Integer, nullable=False),
    sa.Column('state', SMALLINT, nullable=False, server_default='1'),
>>>>>>> 4c658fe7
    sa.Column('created_at', sa.DateTime, nullable=False),
    sa.ForeignKeyConstraint(['follower'], ['hive_accounts.id'], name='hive_follows_fk1'),
    sa.ForeignKeyConstraint(['following'], ['hive_accounts.id'], name='hive_follows_fk2'),
    sa.UniqueConstraint('follower', 'following', name='hive_follows_ux1'),
    sa.Index('hive_follows_ix1', 'follower', 'state', 'created_at'),
    sa.Index('hive_follows_ix2', 'following', 'state', 'created_at'),
    sa.Index('hive_follows_ix3', 'follower', 'following', postgresql_where = sql_text("state = 1")),
    mysql_engine='InnoDB',
    mysql_default_charset='utf8mb4'
)

hive_reblogs = sa.Table(
    'hive_reblogs', metadata,
    sa.Column('account', CHAR(16, ascii=True), nullable=False),
    sa.Column('post_id', sa.Integer, nullable=False),
    sa.Column('created_at', sa.DateTime, nullable=False),
    sa.ForeignKeyConstraint(['account'], ['hive_accounts.name'], name='hive_reblogs_fk1'),
    sa.ForeignKeyConstraint(['post_id'], ['hive_posts.id'], name='hive_reblogs_fk2'),
    sa.UniqueConstraint('account', 'post_id', name='hive_reblogs_ux1'),
    sa.Index('hive_reblogs_ix1', 'post_id', 'account', 'created_at'),
    mysql_engine='InnoDB',
    mysql_default_charset='utf8mb4'
)

hive_communities = sa.Table(
    'hive_communities', metadata,
    sa.Column('name', CHAR(16, ascii=True), primary_key=True),
    sa.Column('title', sa.String(32), nullable=False),
    sa.Column('about', sa.String(255), nullable=False, server_default=''),
    sa.Column('description', sa.String(5000), nullable=False, server_default=''),
    sa.Column('lang', CHAR(2), nullable=False, server_default='en'),
    sa.Column('settings', TINYTEXT, nullable=False),
    sa.Column('type_id', TINYINT(1), nullable=False, server_default='0'),
    sa.Column('is_nsfw', BOOLEAN, nullable=False, server_default='0'),
    sa.Column('created_at', sa.DateTime, nullable=False),
    sa.ForeignKeyConstraint(['name'], ['hive_accounts.name'], name='hive_communities_fk1'),
    mysql_engine='InnoDB',
    mysql_default_charset='utf8mb4'
)

hive_members = sa.Table(
    'hive_members', metadata,
<<<<<<< HEAD
    sa.Column('community', CHAR(16, ascii=True), nullable=False),
    sa.Column('account', CHAR(16, ascii=True), nullable=False),
    sa.Column('is_admin', TINYINT(1), nullable=False),
    sa.Column('is_mod', TINYINT(1), nullable=False),
    sa.Column('is_approved', TINYINT(1), nullable=False),
    sa.Column('is_muted', TINYINT(1), nullable=False),
=======
    sa.Column('community', VARCHAR(16), nullable=False),
    sa.Column('account', VARCHAR(16), nullable=False),
    sa.Column('is_admin', BOOLEAN, nullable=False),
    sa.Column('is_mod', BOOLEAN, nullable=False),
    sa.Column('is_approved', BOOLEAN, nullable=False),
    sa.Column('is_muted', BOOLEAN, nullable=False),
>>>>>>> 4c658fe7
    sa.Column('title', sa.String(255), nullable=False, server_default=''),
    sa.ForeignKeyConstraint(['community'], ['hive_communities.name'], name='hive_members_fk1'),
    sa.ForeignKeyConstraint(['account'], ['hive_accounts.name'], name='hive_members_fk2'),
    sa.UniqueConstraint('community', 'account', name='hive_members_ux1'),
    mysql_engine='InnoDB',
    mysql_default_charset='utf8mb4'
)

hive_flags = sa.Table(
    'hive_flags', metadata,
    sa.Column('account', CHAR(16, ascii=True), nullable=False),
    sa.Column('post_id', sa.Integer, nullable=False),
    sa.Column('created_at', sa.DateTime, nullable=False),
    sa.Column('notes', sa.String(255), nullable=False),
    sa.ForeignKeyConstraint(['account'], ['hive_accounts.name'], name='hive_flags_fk1'),
    sa.ForeignKeyConstraint(['post_id'], ['hive_posts.id'], name='hive_flags_fk2'),
    sa.UniqueConstraint('account', 'post_id', name='hive_flags_ux1'),
    mysql_engine='InnoDB',
    mysql_default_charset='utf8mb4'
)

hive_modlog = sa.Table(
    'hive_modlog', metadata,
    sa.Column('id', sa.Integer, primary_key=True),
    sa.Column('community', CHAR(16, ascii=True), nullable=False),
    sa.Column('account', CHAR(16, ascii=True), nullable=False),
    sa.Column('action', sa.String(32), nullable=False),
    sa.Column('params', sa.String(1000), nullable=False),
    sa.Column('created_at', sa.DateTime, nullable=False),
    sa.ForeignKeyConstraint(['community'], ['hive_communities.name'], name='hive_modlog_fk1'),
    sa.ForeignKeyConstraint(['account'], ['hive_accounts.name'], name='hive_modlog_fk2'),
    sa.Index('hive_modlog_ix1', 'community', 'created_at'),
    mysql_engine='InnoDB',
    mysql_default_charset='utf8mb4'
)

hive_feed_cache = sa.Table(
    'hive_feed_cache', metadata,
<<<<<<< HEAD
    sa.Column('post_id', sa.Integer),
    sa.Column('account', CHAR(16), nullable=False),
=======
    sa.Column('post_id', sa.Integer, nullable=False),
    sa.Column('account_id', sa.Integer, nullable=False),
>>>>>>> 4c658fe7
    sa.Column('created_at', sa.DateTime, nullable=False),
    sa.UniqueConstraint('post_id', 'account_id', name='hive_feed_cache_ux1'),
    sa.Index('hive_feed_cache_ix1', 'account_id', 'post_id', 'created_at'),
    mysql_engine='InnoDB',
    mysql_default_charset='utf8mb4'
)

hive_posts_cache = sa.Table(
    'hive_posts_cache', metadata,
    sa.Column('post_id', sa.Integer, primary_key=True),
<<<<<<< HEAD
    sa.Column('author', CHAR(16, ascii=True), nullable=False),
    sa.Column('permlink', CHAR(255, ascii=True), nullable=False),
=======
    sa.Column('author', VARCHAR(16), nullable=False),
    sa.Column('permlink', VARCHAR(255), nullable=False),
    sa.Column('category', VARCHAR(255), nullable=False),

    # important/index
    sa.Column('depth', SMALLINT, nullable=False),
    sa.Column('children', SMALLINT, nullable=False),

    # basic/extended-stats
    sa.Column('author_rep', sa.Float, nullable=False),
    sa.Column('flag_weight', sa.Float, nullable=False),
    sa.Column('total_votes', sa.Integer, nullable=False),
    sa.Column('up_votes',    sa.Integer, nullable=False),

    # basic ui fields
>>>>>>> 4c658fe7
    sa.Column('title', sa.String(255), nullable=False),
    sa.Column('preview', sa.String(1024), nullable=False),
    sa.Column('img_url', sa.String(1024), nullable=False),

    # core stats/indexes
    sa.Column('payout', sa.types.DECIMAL(10, 3), nullable=False),
    sa.Column('promoted', sa.types.DECIMAL(10, 3), nullable=False),
    sa.Column('created_at', sa.DateTime, nullable=False),
    sa.Column('payout_at', sa.DateTime, nullable=False),
    sa.Column('updated_at', sa.DateTime, nullable=False),
    sa.Column('is_paidout', BOOLEAN, nullable=False, server_default='0'),

    # ui flags/filters
    sa.Column('is_nsfw', BOOLEAN, nullable=False, server_default='0'),
    sa.Column('is_declined', BOOLEAN, nullable=False, server_default='0'),
    sa.Column('is_full_power', BOOLEAN, nullable=False, server_default='0'),
    sa.Column('is_hidden', BOOLEAN, nullable=False, server_default='0'),
    sa.Column('is_grayed', BOOLEAN, nullable=False, server_default='0'),

    # important indexes
    sa.Column('rshares', sa.BigInteger, nullable=False),
<<<<<<< HEAD
    sa.Column('sc_trend', DOUBLE, nullable=False),
    sa.Column('sc_hot', DOUBLE, nullable=False),
    sa.Column('body', MEDIUMTEXT),
    sa.Column('votes', MEDIUMTEXT),
=======
    sa.Column('sc_trend', DOUBLE_PRECISION, nullable=False),
    sa.Column('sc_hot', DOUBLE_PRECISION, nullable=False),

    # bulk data
    sa.Column('body', TEXT),
    sa.Column('votes', TEXT),
>>>>>>> 4c658fe7
    sa.Column('json', sa.Text),
    sa.Column('raw_json', sa.Text),

    sa.ForeignKeyConstraint(['post_id'], ['hive_posts.id'], name='hive_posts_cache_fk1'),
    sa.Index('hive_posts_cache_ix1', 'payout'),
    sa.Index('hive_posts_cache_ix2', 'promoted'),
    sa.Index('hive_posts_cache_ix3', 'is_paidout', 'payout_at'),
    sa.Index('hive_posts_cache_ix6', 'sc_trend', 'post_id'),
    sa.Index('hive_posts_cache_ix7', 'sc_hot', 'post_id'),
    mysql_engine='InnoDB',
    mysql_default_charset='utf8mb4'
)


_url = os.environ.get('DATABASE_URL', 'missing ENV DATABASE_URL')
logging.basicConfig()
#if os.environ.get('LOG_LEVEL') == 'INFO': # ultra-verbose
#    logging.getLogger('sqlalchemy.engine').setLevel(logging.INFO)
logging.getLogger('sqlalchemy.engine').setLevel(logging.WARNING)

def connect(connection_url=_url, **kwargs):
    return sa.create_engine(connection_url + "?charset=utf8mb4", isolation_level="READ UNCOMMITTED", pool_recycle=3600, **kwargs).connect()


def setup(connection_url=_url):
    engine = sa.create_engine(connection_url + "?charset=utf8mb4")
    metadata.create_all(engine)

    conn = engine.connect()

    # Insert hive_blocks data
    insert = hive_blocks.insert().values(num=0, hash='0000000000000000000000000000000000000000', prev=None, created_at='1970-01-01T00:00:00')
    conn.execute(insert)

    # Insert hive_accounts data
    insert = hive_accounts.insert()
    conn.execute(insert, [
        {'name': 'miners', 'created_at': '1970-01-01T00:00:00'},
        {'name': 'null', 'created_at': '1970-01-01T00:00:00'},
        {'name': 'temp', 'created_at': '1970-01-01T00:00:00'},
        {'name': 'initminer', 'created_at': '1970-01-01T00:00:00'}
    ])


def teardown(connection_url=_url):
    engine = sa.create_engine(connection_url)
    metadata.drop_all(engine)


if __name__ == '__main__':
    teardown()
    setup()<|MERGE_RESOLUTION|>--- conflicted
+++ resolved
@@ -2,22 +2,12 @@
 import os
 
 import sqlalchemy as sa
-<<<<<<< HEAD
+from sqlalchemy.sql import text as sql_text
 from sqlalchemy.dialects.mysql import (
     CHAR, SMALLINT, TINYINT,
     TINYTEXT, MEDIUMTEXT, DOUBLE,
     BOOLEAN
 )
-=======
-from sqlalchemy.sql import text as sql_text
-from sqlalchemy.types import SMALLINT
-from sqlalchemy.types import CHAR
-from sqlalchemy.types import VARCHAR
-from sqlalchemy.types import TEXT
-from sqlalchemy.types import BOOLEAN
-from sqlalchemy.dialects.postgresql import DOUBLE_PRECISION
-
->>>>>>> 4c658fe7
 
 metadata = sa.MetaData()
 
@@ -108,15 +98,9 @@
 
 hive_follows = sa.Table(
     'hive_follows', metadata,
-<<<<<<< HEAD
-    sa.Column('follower', CHAR(16, ascii=True), nullable=False),
-    sa.Column('following', CHAR(16, ascii=True), nullable=False),
-    sa.Column('state', TINYINT(1), nullable=False, server_default='1'),
-=======
     sa.Column('follower', sa.Integer, nullable=False),
     sa.Column('following', sa.Integer, nullable=False),
-    sa.Column('state', SMALLINT, nullable=False, server_default='1'),
->>>>>>> 4c658fe7
+    sa.Column('state', TINYINT(1), nullable=False, server_default='1'),
     sa.Column('created_at', sa.DateTime, nullable=False),
     sa.ForeignKeyConstraint(['follower'], ['hive_accounts.id'], name='hive_follows_fk1'),
     sa.ForeignKeyConstraint(['following'], ['hive_accounts.id'], name='hive_follows_fk2'),
@@ -159,21 +143,12 @@
 
 hive_members = sa.Table(
     'hive_members', metadata,
-<<<<<<< HEAD
     sa.Column('community', CHAR(16, ascii=True), nullable=False),
     sa.Column('account', CHAR(16, ascii=True), nullable=False),
-    sa.Column('is_admin', TINYINT(1), nullable=False),
-    sa.Column('is_mod', TINYINT(1), nullable=False),
-    sa.Column('is_approved', TINYINT(1), nullable=False),
-    sa.Column('is_muted', TINYINT(1), nullable=False),
-=======
-    sa.Column('community', VARCHAR(16), nullable=False),
-    sa.Column('account', VARCHAR(16), nullable=False),
     sa.Column('is_admin', BOOLEAN, nullable=False),
     sa.Column('is_mod', BOOLEAN, nullable=False),
     sa.Column('is_approved', BOOLEAN, nullable=False),
     sa.Column('is_muted', BOOLEAN, nullable=False),
->>>>>>> 4c658fe7
     sa.Column('title', sa.String(255), nullable=False, server_default=''),
     sa.ForeignKeyConstraint(['community'], ['hive_communities.name'], name='hive_members_fk1'),
     sa.ForeignKeyConstraint(['account'], ['hive_accounts.name'], name='hive_members_fk2'),
@@ -212,13 +187,8 @@
 
 hive_feed_cache = sa.Table(
     'hive_feed_cache', metadata,
-<<<<<<< HEAD
-    sa.Column('post_id', sa.Integer),
-    sa.Column('account', CHAR(16), nullable=False),
-=======
     sa.Column('post_id', sa.Integer, nullable=False),
     sa.Column('account_id', sa.Integer, nullable=False),
->>>>>>> 4c658fe7
     sa.Column('created_at', sa.DateTime, nullable=False),
     sa.UniqueConstraint('post_id', 'account_id', name='hive_feed_cache_ux1'),
     sa.Index('hive_feed_cache_ix1', 'account_id', 'post_id', 'created_at'),
@@ -229,12 +199,8 @@
 hive_posts_cache = sa.Table(
     'hive_posts_cache', metadata,
     sa.Column('post_id', sa.Integer, primary_key=True),
-<<<<<<< HEAD
     sa.Column('author', CHAR(16, ascii=True), nullable=False),
     sa.Column('permlink', CHAR(255, ascii=True), nullable=False),
-=======
-    sa.Column('author', VARCHAR(16), nullable=False),
-    sa.Column('permlink', VARCHAR(255), nullable=False),
     sa.Column('category', VARCHAR(255), nullable=False),
 
     # important/index
@@ -248,7 +214,6 @@
     sa.Column('up_votes',    sa.Integer, nullable=False),
 
     # basic ui fields
->>>>>>> 4c658fe7
     sa.Column('title', sa.String(255), nullable=False),
     sa.Column('preview', sa.String(1024), nullable=False),
     sa.Column('img_url', sa.String(1024), nullable=False),
@@ -270,19 +235,12 @@
 
     # important indexes
     sa.Column('rshares', sa.BigInteger, nullable=False),
-<<<<<<< HEAD
     sa.Column('sc_trend', DOUBLE, nullable=False),
     sa.Column('sc_hot', DOUBLE, nullable=False),
+
+    # bulk data
     sa.Column('body', MEDIUMTEXT),
     sa.Column('votes', MEDIUMTEXT),
-=======
-    sa.Column('sc_trend', DOUBLE_PRECISION, nullable=False),
-    sa.Column('sc_hot', DOUBLE_PRECISION, nullable=False),
-
-    # bulk data
-    sa.Column('body', TEXT),
-    sa.Column('votes', TEXT),
->>>>>>> 4c658fe7
     sa.Column('json', sa.Text),
     sa.Column('raw_json', sa.Text),
 
