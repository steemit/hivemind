--- conflicted
+++ resolved
@@ -258,11 +258,7 @@
 async def get_user_feed(account: str, skip: int, limit: int, context: str = None):
     account_id = get_account_id(account)
     sql = """
-<<<<<<< HEAD
-      SELECT post_id, GROUP_CONCAT(account) accounts
-=======
-      SELECT post_id, string_agg(name, ',') accounts
->>>>>>> 4c658fe7
+      SELECT post_id, GROUP_CONCAT(name) accounts
         FROM hive_feed_cache
         JOIN hive_follows ON account_id = hive_follows.following AND state = 1
         JOIN hive_accounts ON hive_follows.following = hive_accounts.id
