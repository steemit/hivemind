"""Methods for normalizing steemd post metadata."""
#pylint: disable=line-too-long,too-many-lines

import re
import math
import ujson as json
from funcy.seqs import first, distinct

from hive.utils.normalize import sbd_amount, rep_log10, safe_img_url, parse_time, utc_timestamp

def mentions(body):
    """Given a post body, return proper @-mentioned account names."""
    # condenser:
    # /(^|[^a-zA-Z0-9_!#$%&*@＠\/]|(^|[^a-zA-Z0-9_+~.-\/#]))[@＠]([a-z][-\.a-z\d]+[a-z\d])/gi,
    # twitter:
    # validMentionPrecedingChars = /(?:^|[^a-zA-Z0-9_!#$%&*@＠]|(?:^|[^a-zA-Z0-9_+~.-])(?:rt|RT|rT|Rt):?)/
    # endMentionMatch = regexSupplant(/^(?:#{atSigns}|[#{latinAccentChars}]|:\/\/)/);
    matches = re.findall(
        '(?:^|[^a-zA-Z0-9_!#$%&*@\\/])'
        '(?:@)'
        '([a-zA-Z0-9][a-zA-Z0-9\\-.]{1,14}[a-zA-Z0-9])'
        '(?![a-z])', body)
    return {grp.lower() for grp in matches}

def post_to_internal(post, post_id, level='insert', promoted=None):
    """Given a steemd post, build internal representation."""
    # pylint: disable=bad-whitespace

    #post['category'] = core['category']
    #post['community_id'] = core['community_id']
    #post['gray'] = core['is_muted']
    #post['hide'] = not core['is_valid']

    values = [('post_id', post_id)]

    # immutable; write only once (*edge case: undeleted posts)
    if level == 'insert':
        values.extend([
            ('author',   post['author']),
            ('permlink', post['permlink']),
            ('category', post['category']),
            ('depth',    post['depth'])])

    # always write, unless simple vote update
    if level in ['insert', 'payout', 'update']:
        basic = post_basic(post)
        values.extend([
            ('community_id',  post['community_id']), # immutable*
            ('created_at',    post['created']),    # immutable*
            ('updated_at',    post['last_update']),
            ('title',         post['title']),
            ('payout_at',     basic['payout_at']), # immutable*
            ('preview',       basic['preview']),
            ('body',          basic['body']),
            ('img_url',       basic['image']),
            ('is_nsfw',       basic['is_nsfw']),
            ('is_declined',   basic['is_payout_declined']),
            ('is_full_power', basic['is_full_power']),
            ('is_paidout',    basic['is_paidout']),
            ('json',          json.dumps(basic['json_metadata'])),
            ('raw_json',      json.dumps(post_legacy(post))),
        ])

    # if there's a pending promoted value to write, pull it out
    if promoted:
        values.append(('promoted', promoted))

    # update unconditionally
    payout = post_payout(post)
    stats = post_stats(post)

    # //--
    # if community - override fields.
    # TODO: make conditional (date-based?)
    assert 'community_id' in post, 'comm_id not loaded'
    if post['community_id']:
        stats['hide'] = post['hide']
        stats['gray'] = post['gray']
    # //--

    values.extend([
        ('payout',      payout['payout']),
        ('rshares',     payout['rshares']),
        ('votes',       payout['csvotes']),
        ('sc_trend',    payout['sc_trend']),
        ('sc_hot',      payout['sc_hot']),
        ('flag_weight', stats['flag_weight']),
        ('total_votes', stats['total_votes']),
        ('up_votes',    stats['up_votes']),
        ('is_hidden',   stats['hide']),
        ('is_grayed',   stats['gray']),
        ('author_rep',  stats['author_rep']),
        ('children',    min(post['children'], 32767)),
    ])

    return values


def post_basic(post):
    """Basic post normalization: json-md, tags, and flags."""
    md = {}
    # At least one case where jsonMetadata was double-encoded: condenser#895
    # jsonMetadata = JSON.parse(jsonMetadata);
    try:
        md = json.loads(post['json_metadata'])
        if not isinstance(md, dict):
            md = {}
    except Exception:
        pass

    thumb_url = ''
    if md and 'image' in md:
        if md['image']:
            if not isinstance(md['image'], list):
                md['image'] = [md['image']]
            md['image'] = list(filter(None, map(safe_img_url, md['image'])))
        if md['image']:
            thumb_url = md['image'][0]
        else:
            del md['image']

    # clean up tags, check if nsfw
    tags = [post['category']]
    # if (typeof tags == 'string') tags = tags.split(' '); # legacy condenser compat
    if md and 'tags' in md and isinstance(md['tags'], list):
        tags = tags + md['tags']
    tags = map(lambda tag: (str(tag) or '').strip('# ').lower()[:32], tags)
    tags = filter(None, tags)
    tags = list(distinct(tags))[:5]
    is_nsfw = 'nsfw' in tags

    body = post['body']
    if body.find('\x00') > -1:
        #url = post['author'] + '/' + post['permlink']
        body = body.replace('\x00', '[NUL]')

    # payout date is last_payout if paid, and cashout_time if pending.
    is_paidout = (post['cashout_time'][0:4] == '1969')
    payout_at = post['last_payout'] if is_paidout else post['cashout_time']

    # payout is declined if max_payout = 0, or if 100% is burned
    is_payout_declined = False
    if sbd_amount(post['max_accepted_payout']) == 0:
        is_payout_declined = True
    elif len(post['beneficiaries']) == 1:
        benny = first(post['beneficiaries'])
        if benny['account'] == 'null' and int(benny['weight']) == 10000:
            is_payout_declined = True

    # payout entirely in SP
    is_full_power = int(post['percent_steem_dollars']) == 0

    return {
        'json_metadata': md,
        'image': thumb_url,
        'tags': tags,
        'is_nsfw': is_nsfw,
        'body': body,
        'preview': body[0:1024],

        'payout_at': payout_at,
        'is_paidout': is_paidout,
        'is_payout_declined': is_payout_declined,
        'is_full_power': is_full_power,
    }

def post_legacy(post):
    """Return legacy fields which may be useful to save.

    Some UI's may want to leverage these, but no point in indexing.
    """
    _legacy = ['id', 'url', 'root_comment', 'root_author', 'root_permlink',
               'root_title', 'parent_author', 'parent_permlink',
               'max_accepted_payout', 'percent_steem_dollars',
               'curator_payout_value', 'allow_replies', 'allow_votes',
               'allow_curation_rewards', 'beneficiaries']
    return {k: v for k, v in post.items() if k in _legacy}

def post_payout(post):
    """Get current vote/payout data and recalculate trend/hot score."""
    # total payout (completed and/or pending)
    payout = sum([
        sbd_amount(post['total_payout_value']),
        sbd_amount(post['curator_payout_value']),
        sbd_amount(post['pending_payout_value']),
    ])

    # `active_votes` was temporarily missing in dev -- ensure this condition
    # is caught ASAP. if no active_votes then rshares MUST be 0. ref: steem#2568
    assert post['active_votes'] or int(post['net_rshares']) == 0

    # get total rshares, and create comma-separated vote data blob
    rshares = sum(int(v['rshares']) for v in post['active_votes'])
    csvotes = "\n".join(map(_vote_csv_row, post['active_votes']))

    # trending scores
    _timestamp = utc_timestamp(parse_time(post['created']))
    sc_trend = _score(rshares, _timestamp, 240000)
    sc_hot = _score(rshares, _timestamp, 10000)

    return {
        'payout': payout,
        'rshares': rshares,
        'csvotes': csvotes,
        'sc_trend': sc_trend,
        'sc_hot': sc_hot
    }

def _vote_csv_row(vote):
    """Convert a vote object into minimal CSV line."""
    rep = rep_log10(vote['reputation'])
    return "%s,%s,%s,%s" % (vote['voter'], vote['rshares'], vote['percent'], rep)

def _score(rshares, created_timestamp, timescale=480000):
    """Calculate trending/hot score.

    Source: calculate_score - https://github.com/steemit/steem/blob/8cd5f688d75092298bcffaa48a543ed9b01447a6/libraries/plugins/tags/tags_plugin.cpp#L239
    """
    mod_score = rshares / 10000000.0
    order = math.log10(max((abs(mod_score), 1)))
    sign = 1 if mod_score > 0 else -1
    return sign * order + created_timestamp / timescale

def post_stats(post):
    """Get post statistics and derived properties.

    Source: contentStats - https://github.com/steemit/condenser/blob/master/src/app/utils/StateFunctions.js#L109
    """
    neg_rshares = 0
    total_votes = 0
    up_votes = 0
    for vote in post['active_votes']:
        rshares = int(vote['rshares'])

        if rshares == 0:
            continue

        total_votes += 1
        if rshares > 0: up_votes += 1
        if rshares < 0: neg_rshares += rshares

    # take negative rshares, divide by 2, truncate 10 digits (plus neg sign),
    #   and count digits. creates a cheap log10, stake-based flag weight.
    #   result: 1 = approx $400 of downvoting stake; 2 = $4,000; etc
    flag_weight = max((len(str(neg_rshares / 2)) - 11, 0))

    author_rep = rep_log10(post['author_reputation'])
    has_pending_payout = sbd_amount(post['pending_payout_value']) >= 0.02

    return {
<<<<<<< HEAD
        'hide': not has_pending_payout and (author_rep < 0),
        'gray': (author_rep < 1 or is_low_value),
=======
        'hide': author_rep < 0 and not has_pending_payout,
        'gray': author_rep < 1,
>>>>>>> 0392ba6e
        'author_rep': author_rep,
        'flag_weight': flag_weight,
        'total_votes': total_votes,
        'up_votes': up_votes
    }<|MERGE_RESOLUTION|>--- conflicted
+++ resolved
@@ -248,13 +248,8 @@
     has_pending_payout = sbd_amount(post['pending_payout_value']) >= 0.02
 
     return {
-<<<<<<< HEAD
-        'hide': not has_pending_payout and (author_rep < 0),
-        'gray': (author_rep < 1 or is_low_value),
-=======
         'hide': author_rep < 0 and not has_pending_payout,
         'gray': author_rep < 1,
->>>>>>> 0392ba6e
         'author_rep': author_rep,
         'flag_weight': flag_weight,
         'total_votes': total_votes,
