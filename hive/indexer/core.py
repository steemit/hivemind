--- conflicted
+++ resolved
@@ -88,17 +88,10 @@
             sql = "DELETE FROM hive_feed_cache WHERE account_id = :account_id AND post_id = :id"
             query(sql, account_id=Accounts.get_id(blogger), id=post_id)
         else:
-<<<<<<< HEAD
-            query("INSERT IGNORE INTO hive_reblogs (account, post_id, created_at) "
-                  "VALUES (:a, :pid, :date)", a=blogger, pid=post_id, date=block_date)
-            sql = "INSERT IGNORE INTO hive_feed_cache (account, post_id, created_at) VALUES (:account, :id, :created_at)"
-            query(sql, account=blogger, id=post_id, created_at=block_date)
-=======
-            sql = "INSERT INTO hive_reblogs (account, post_id, created_at) VALUES (:a, :pid, :date) ON CONFLICT (account, post_id) DO NOTHING"
+            sql = "INSERT IGNORE INTO hive_reblogs (account, post_id, created_at) VALUES (:a, :pid, :date)"
             query(sql, a=blogger, pid=post_id, date=block_date)
-            sql = "INSERT INTO hive_feed_cache (account_id, post_id, created_at) VALUES (:account_id, :id, :created_at) ON CONFLICT (account_id, post_id) DO NOTHING"
+            sql = "INSERT IGNORE INTO hive_feed_cache (account_id, post_id, created_at) VALUES (:account_id, :id, :created_at)"
             query(sql, account_id=Accounts.get_id(blogger), id=post_id, created_at=block_date)
->>>>>>> 4c658fe7
 
 
 # process a single block. always wrap in a transaction!
